<<<<<<< HEAD
import React, {useState, useEffect} from 'react'
import {Server, TransactionBuilder} from '@stellar/stellar-sdk'
import {Button, TxLink} from '@stellar-expert/ui-framework'
import config from '../../../app.config.json'
import {loadTx} from '../../../infrastructure/tx-dispatcher'
=======
import React, {useState, useCallback, useEffect} from 'react'
import {Horizon, TransactionBuilder} from '@stellar/stellar-sdk'
import {Button, withErrorBoundary} from '@stellar-expert/ui-framework'
import {checkTxSubmitted} from '../../../infrastructure/tx-dispatcher'
import config from '../../../app.config.json'
import {horizonErrorHandler} from './horizon-error-handler'
>>>>>>> 5fb66957

export default withErrorBoundary(function HorizonSubmitTxView({txInfo}) {
    const {readyToSubmit, hash, submit, submitted, xdr, status, network, error} = txInfo
    const [inProgress, setInProgress] = useState(false)
    const [isExist, setIsExist] = useState(true)

<<<<<<< HEAD
    let checkStatus
    useEffect(async () => {
        if (result && status === 'ready') {
            checkStatus = setInterval(async () => {
                const txInfo = await loadTx(hash)
                if (txInfo.status === 'processed' || txInfo.status === 'failed') window.location.reload()
            }, 1000)
=======
    useEffect(() => {
        if (!txInfo.submit && !txInfo.submitted) {
            //check existence of transaction in Horizon
            checkTxSubmitted(txInfo)
                .then(tx => {
                    setIsExist(!!tx.submitted)
                })
>>>>>>> 5fb66957
        }
    }, [txInfo])

    const submitTx = useCallback(() => {
        const {passphrase, horizon} = config.networks[network]
        const tx = TransactionBuilder.fromXDR(xdr, passphrase)
        const server = new Horizon.Server(horizon)

        setInProgress(true)
        server.submitTransaction(tx)
            .then(() => {
                window.location.reload()
            })
            .catch(e => {
                if (e.response.data) {
                    const errors = horizonErrorHandler(e.response.data, 'Transaction failed')
                    errors.forEach(err => {
                        notify({type: 'error', message: err.description})
                    })
                }
            })
            .finally(() => {
                setInProgress(false)
            })
    }, [network, xdr])

<<<<<<< HEAD
    if (inProgress)
        return <div className="loader inline"/>
    if (submitted)
        return <div>
            Transaction has been <a href={`https://stellar.expert/explorer/${network}/tx/${hash}`} target="_blank">submitted</a> to the
            network
        </div>
    if (status === 'processed' && !submitted)
        return <div>
            Transaction is fully signed but not submitted to the network.
        </div>
    return <div>
        {readyToSubmit? <>
            {!!error && <div className="error">{error}</div>}
            {submit ? <p>✓ The transaction is fully signed and will be submitted automatically.</p> :
                <div className="row micro-space">
                    <div className="column column-25">
                        <Button block onClick={submitTx}>Submit</Button>
                    </div>
                    <div className="column column-75">
                        <div className="micro-space text-small dimmed">
                            Transaction is fully signed and ready to be submitted to the network.
                        </div>
=======
    if (inProgress) return <div className="loader inline"/>

    if (error) return <div>
        <div>{error}</div>
    </div>

    if (submitted) return <div>
        Transaction has been <a href={`https://stellar.expert/explorer/${network}/tx/${hash}`} target="_blank" rel="noreferrer">submitted</a> to the network
    </div>

    if (status === 'processed' && !submitted && isExist) return <div>
        Transaction is fully signed and processed.
    </div>

    return <div>
        {readyToSubmit && !submitted ? <>
            {!!submit && <p>✓ The transaction is fully signed and will be submitted automatically.</p>}
            {(!submit && !isExist) && <div className="row micro-space">
                <div className="column column-25">
                    <Button block onClick={submitTx}>Submit</Button>
                </div>
                <div className="column column-75">
                    <div className="micro-space text-small dimmed">
                        Transaction is fully signed and ready to be submitted to the network.
>>>>>>> 5fb66957
                    </div>
                </div>
            </div>}
        </> : <>
            Transaction is not fully signed yet. More signatures required to match the threshold.
        </>}
    </div>
})<|MERGE_RESOLUTION|>--- conflicted
+++ resolved
@@ -1,32 +1,15 @@
-<<<<<<< HEAD
-import React, {useState, useEffect} from 'react'
-import {Server, TransactionBuilder} from '@stellar/stellar-sdk'
-import {Button, TxLink} from '@stellar-expert/ui-framework'
-import config from '../../../app.config.json'
-import {loadTx} from '../../../infrastructure/tx-dispatcher'
-=======
 import React, {useState, useCallback, useEffect} from 'react'
 import {Horizon, TransactionBuilder} from '@stellar/stellar-sdk'
 import {Button, withErrorBoundary} from '@stellar-expert/ui-framework'
 import {checkTxSubmitted} from '../../../infrastructure/tx-dispatcher'
 import config from '../../../app.config.json'
 import {horizonErrorHandler} from './horizon-error-handler'
->>>>>>> 5fb66957
 
 export default withErrorBoundary(function HorizonSubmitTxView({txInfo}) {
     const {readyToSubmit, hash, submit, submitted, xdr, status, network, error} = txInfo
     const [inProgress, setInProgress] = useState(false)
     const [isExist, setIsExist] = useState(true)
 
-<<<<<<< HEAD
-    let checkStatus
-    useEffect(async () => {
-        if (result && status === 'ready') {
-            checkStatus = setInterval(async () => {
-                const txInfo = await loadTx(hash)
-                if (txInfo.status === 'processed' || txInfo.status === 'failed') window.location.reload()
-            }, 1000)
-=======
     useEffect(() => {
         if (!txInfo.submit && !txInfo.submitted) {
             //check existence of transaction in Horizon
@@ -34,7 +17,6 @@
                 .then(tx => {
                     setIsExist(!!tx.submitted)
                 })
->>>>>>> 5fb66957
         }
     }, [txInfo])
 
@@ -61,31 +43,6 @@
             })
     }, [network, xdr])
 
-<<<<<<< HEAD
-    if (inProgress)
-        return <div className="loader inline"/>
-    if (submitted)
-        return <div>
-            Transaction has been <a href={`https://stellar.expert/explorer/${network}/tx/${hash}`} target="_blank">submitted</a> to the
-            network
-        </div>
-    if (status === 'processed' && !submitted)
-        return <div>
-            Transaction is fully signed but not submitted to the network.
-        </div>
-    return <div>
-        {readyToSubmit? <>
-            {!!error && <div className="error">{error}</div>}
-            {submit ? <p>✓ The transaction is fully signed and will be submitted automatically.</p> :
-                <div className="row micro-space">
-                    <div className="column column-25">
-                        <Button block onClick={submitTx}>Submit</Button>
-                    </div>
-                    <div className="column column-75">
-                        <div className="micro-space text-small dimmed">
-                            Transaction is fully signed and ready to be submitted to the network.
-                        </div>
-=======
     if (inProgress) return <div className="loader inline"/>
 
     if (error) return <div>
@@ -110,7 +67,6 @@
                 <div className="column column-75">
                     <div className="micro-space text-small dimmed">
                         Transaction is fully signed and ready to be submitted to the network.
->>>>>>> 5fb66957
                     </div>
                 </div>
             </div>}
